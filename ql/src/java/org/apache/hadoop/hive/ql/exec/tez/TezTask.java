--- conflicted
+++ resolved
@@ -21,12 +21,8 @@
 import org.apache.hadoop.hive.common.metrics.common.Metrics;
 import org.apache.hadoop.hive.common.metrics.common.MetricsConstant;
 import org.apache.hadoop.hive.conf.HiveConf;
-<<<<<<< HEAD
-import org.apache.hadoop.hive.ql.DriverContext;
-=======
 import org.apache.hadoop.hive.ql.Context;
 import org.apache.hadoop.hive.ql.exec.FileSinkOperator;
->>>>>>> b09f9aae
 import org.apache.hadoop.hive.ql.exec.Operator;
 import org.apache.hadoop.hive.ql.exec.Task;
 import org.apache.hadoop.hive.ql.exec.mr3.MR3Task;
@@ -66,265 +62,19 @@
 
 
   @Override
-<<<<<<< HEAD
-  public int execute(DriverContext driverContext) {
+  public int execute() {
     String engine = conf.getVar(HiveConf.ConfVars.HIVE_EXECUTION_ENGINE);
-    if(engine.equals("mr3")) {
-      return executeMr3(driverContext);
-=======
-  public int execute() {
-    int rc = 1;
-    boolean cleanContext = false;
-    Context ctx = null;
-    Ref<TezSessionState> sessionRef = Ref.from(null);
-
-    try {
-      // Get or create Context object. If we create it we have to clean it later as well.
-      ctx = context;
-      if (ctx == null) {
-        ctx = new Context(conf);
-        cleanContext = true;
-        // some DDL task that directly executes a TezTask does not setup Context and hence TriggerContext.
-        // Setting queryId is messed up. Some DDL tasks have executionId instead of proper queryId.
-        String queryId = HiveConf.getVar(conf, HiveConf.ConfVars.HIVEQUERYID);
-        WmContext wmContext = new WmContext(System.currentTimeMillis(), queryId);
-        ctx.setWmContext(wmContext);
-      }
-      // Need to remove this static hack. But this is the way currently to get a session.
-      SessionState ss = SessionState.get();
-      // Note: given that we return pool sessions to the pool in the finally block below, and that
-      //       we need to set the global to null to do that, this "reuse" may be pointless.
-      TezSessionState session = sessionRef.value = ss.getTezSession();
-      if (session != null && !session.isOpen()) {
-        LOG.warn("The session: " + session + " has not been opened");
-      }
-
-      // We only need a username for UGI to use for groups; getGroups will fetch the groups
-      // based on Hadoop configuration, as documented at
-      // https://hadoop.apache.org/docs/r2.8.0/hadoop-project-dist/hadoop-common/GroupsMapping.html
-      String userName = getUserNameForGroups(ss);
-      List<String> groups = null;
-      if (userName == null) {
-        userName = "anonymous";
-      } else {
-        try {
-          groups = UserGroupInformation.createRemoteUser(userName).getGroups();
-        } catch (Exception ex) {
-          LOG.warn("Cannot obtain groups for " + userName, ex);
-        }
-      }
-      MappingInput mi = new MappingInput(userName, groups,
-          ss.getHiveVariables().get("wmpool"), ss.getHiveVariables().get("wmapp"));
-
-      WmContext wmContext = ctx.getWmContext();
-      // jobConf will hold all the configuration for hadoop, tez, and hive, which are not set in AM defaults
-      JobConf jobConf = utils.createConfiguration(conf, false);
-
-
-      // Get all user jars from work (e.g. input format stuff).
-      String[] allNonConfFiles = work.configureJobConfAndExtractJars(jobConf);
-      // DAG scratch dir. We get a session from the pool so it may be different from Tez one.
-      // TODO: we could perhaps reuse the same directory for HiveResources?
-      Path scratchDir = utils.createTezDir(ctx.getMRScratchDir(), conf);
-      CallerContext callerContext = CallerContext.create(
-          "HIVE", queryPlan.getQueryId(), "HIVE_QUERY_ID", queryPlan.getQueryStr());
-
-      perfLogger.PerfLogBegin(CLASS_NAME, PerfLogger.TEZ_GET_SESSION);
-      session = sessionRef.value = WorkloadManagerFederation.getSession(
-          sessionRef.value, conf, mi, getWork().getLlapMode(), wmContext);
-      perfLogger.PerfLogEnd(CLASS_NAME, PerfLogger.TEZ_GET_SESSION);
-
-      try {
-        ss.setTezSession(session);
-        LOG.info("Subscribed to counters: {} for queryId: {}", wmContext.getSubscribedCounters(),
-          wmContext.getQueryId());
-
-        // Ensure the session is open and has the necessary local resources.
-        // This would refresh any conf resources and also local resources.
-        ensureSessionHasResources(session, allNonConfFiles);
-
-        // This is a combination of the jar stuff from conf, and not from conf.
-        List<LocalResource> allNonAppResources = session.getLocalizedResources();
-        logResources(allNonAppResources);
-
-        Map<String, LocalResource> allResources = DagUtils.createTezLrMap(
-            session.getAppJarLr(), allNonAppResources);
-
-        // next we translate the TezWork to a Tez DAG
-        DAG dag = build(jobConf, work, scratchDir, ctx, allResources);
-        dag.setCallerContext(callerContext);
-
-        // Note: we no longer call addTaskLocalFiles because all the resources are correctly
-        //       updated in the session resource lists now, and thus added to vertices.
-        //       If something breaks, dag.addTaskLocalFiles might need to be called here.
-
-        // Check isShutdown opportunistically; it's never unset.
-        if (this.isShutdown) {
-          throw new HiveException("Operation cancelled");
-        }
-        DAGClient dagClient = submit(dag, sessionRef);
-        session = sessionRef.value;
-        boolean wasShutdown = false;
-        synchronized (dagClientLock) {
-          assert this.dagClient == null;
-          wasShutdown = this.isShutdown;
-          if (!wasShutdown) {
-            this.dagClient = dagClient;
-          }
-        }
-        if (wasShutdown) {
-          closeDagClientOnCancellation(dagClient);
-          throw new HiveException("Operation cancelled");
-        }
-
-        // finally monitor will print progress until the job is done
-        TezJobMonitor monitor = new TezJobMonitor(work.getAllWork(), dagClient, conf, dag, ctx);
-        rc = monitor.monitorExecution();
-
-        if (rc != 0) {
-          this.setException(new HiveException(monitor.getDiagnostics()));
-        }
-
-        // fetch the counters
-        try {
-          Set<StatusGetOpts> statusGetOpts = EnumSet.of(StatusGetOpts.GET_COUNTERS);
-          counters = dagClient.getDAGStatus(statusGetOpts).getDAGCounters();
-        } catch (Exception err) {
-          // Don't fail execution due to counters - just don't print summary info
-          LOG.warn("Failed to get counters. Ignoring, summary info will be incomplete. " + err, err);
-          counters = null;
-        }
-      } finally {
-        // Note: due to TEZ-3846, the session may actually be invalid in case of some errors.
-        //       Currently, reopen on an attempted reuse will take care of that; we cannot tell
-        //       if the session is usable until we try.
-        // We return this to the pool even if it's unusable; reopen is supposed to handle this.
-        wmContext = ctx.getWmContext();
-        try {
-          if (sessionRef.value != null) {
-            sessionRef.value.returnToSessionManager();
-          }
-        } catch (Exception e) {
-          LOG.error("Failed to return session: {} to pool", session, e);
-          throw e;
-        }
-
-        if (!conf.getVar(HiveConf.ConfVars.TEZ_SESSION_EVENTS_SUMMARY).equalsIgnoreCase("none") &&
-          wmContext != null) {
-          if (conf.getVar(HiveConf.ConfVars.TEZ_SESSION_EVENTS_SUMMARY).equalsIgnoreCase("json")) {
-            wmContext.printJson(console);
-          } else if (conf.getVar(HiveConf.ConfVars.TEZ_SESSION_EVENTS_SUMMARY).equalsIgnoreCase("text")) {
-            wmContext.print(console);
-          }
-        }
-      }
-
-      if (LOG.isInfoEnabled() && counters != null
-          && (HiveConf.getBoolVar(conf, HiveConf.ConfVars.TEZ_EXEC_SUMMARY) ||
-          Utilities.isPerfOrAboveLogging(conf))) {
-        for (CounterGroup group: counters) {
-          LOG.info(group.getDisplayName() +":");
-          for (TezCounter counter: group) {
-            LOG.info("   "+counter.getDisplayName()+": "+counter.getValue());
-          }
-        }
-      }
-    } catch (Exception e) {
-      LOG.error("Failed to execute tez graph.", e);
-      // rc will be 1 at this point indicating failure.
-    } finally {
-      Utilities.clearWork(conf);
-
-      // Clear gWorkMap
-      for (BaseWork w : work.getAllWork()) {
-        JobConf workCfg = workToConf.get(w);
-        if (workCfg != null) {
-          Utilities.clearWorkMapForConf(workCfg);
-        }
-      }
-
-      if (cleanContext) {
-        try {
-          ctx.clear();
-        } catch (Exception e) {
-          /*best effort*/
-          LOG.warn("Failed to clean up after tez job", e);
-        }
-      }
-      // need to either move tmp files or remove them
-      DAGClient dagClient = null;
-      synchronized (dagClientLock) {
-        dagClient = this.dagClient;
-        this.dagClient = null;
-      }
-      // TODO: not clear why we don't do the rest of the cleanup if dagClient is not created.
-      //       E.g. jobClose will be called if we fail after dagClient creation but no before...
-      //       DagClient as such should have no bearing on jobClose.
-      if (dagClient != null) {
-        // rc will only be overwritten if close errors out
-        rc = close(work, rc, dagClient);
-      }
-    }
-    return rc;
-  }
-
-  private String getUserNameForGroups(SessionState ss) {
-    // This should be removed when authenticator and the 2-username mess is cleaned up.
-    if (ss.getAuthenticator() != null) {
-      String userName = ss.getAuthenticator().getUserName();
-      if (userName != null) return userName;
-    }
-    return ss.getUserName();
-  }
-
-  private void closeDagClientOnCancellation(DAGClient dagClient) {
-    try {
-      dagClient.tryKillDAG();
-      LOG.info("Waiting for Tez task to shut down: " + this);
-      dagClient.waitForCompletion();
-    } catch (Exception ex) {
-      LOG.warn("Failed to shut down TezTask" + this, ex);
-    }
-    closeDagClientWithoutEx(dagClient);
-  }
-
-  private void logResources(List<LocalResource> additionalLr) {
-    // log which resources we're adding (apart from the hive exec)
-    if (!LOG.isDebugEnabled()) return;
-    if (additionalLr == null || additionalLr.size() == 0) {
-      LOG.debug("No local resources to process (other than hive-exec)");
+    if (engine.equals("mr3")) {
+      return executeMr3(context);
     } else {
-      for (LocalResource lr: additionalLr) {
-        LOG.debug("Adding local resource: " + lr.getResource());
-      }
+      LOG.warn("Run MR3 instead of Tez");
+      return executeMr3(context);
     }
   }
 
-  /**
-   * Ensures that the Tez Session is open and the AM has all necessary jars configured.
-   */
-  @VisibleForTesting
-  void ensureSessionHasResources(
-      TezSessionState session, String[] nonConfResources) throws Exception {
-    TezClient client = session.getSession();
-    // TODO null can also mean that this operation was interrupted. Should we really try to re-create the session in that case ?
-    if (client == null) {
-      // Note: the only sane case where this can happen is the non-pool one. We should get rid
-      //       of it, in non-pool case perf doesn't matter so we might as well open at get time
-      //       and then call update like we do in the else.
-      // Can happen if the user sets the tez flag after the session was established.
-      LOG.info("Tez session hasn't been created yet. Opening session");
-      session.open(nonConfResources);
->>>>>>> b09f9aae
-    } else {
-      LOG.warn("Run MR3 instead of Tez");
-      return executeMr3(driverContext);
-    }
-  }
-
-  private int executeMr3(DriverContext driverContext) {
+  private int executeMr3(Context context) {
     MR3Task mr3Task = new MR3Task(conf, console, isShutdown);
-    int returnCode = mr3Task.execute(driverContext, this.getWork());
+    int returnCode = mr3Task.execute(context, this.getWork());
     counters = mr3Task.getTezCounters();
     Throwable exFromMr3 = mr3Task.getException();
     if (exFromMr3 != null) {
