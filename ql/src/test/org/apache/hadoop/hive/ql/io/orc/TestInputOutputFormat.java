--- conflicted
+++ resolved
@@ -940,13 +940,8 @@
     OrcInputFormat.Context context = new OrcInputFormat.Context(conf);
     OrcInputFormat.SplitGenerator splitter =
         new OrcInputFormat.SplitGenerator(new OrcInputFormat.SplitInfo(context, fs,
-<<<<<<< HEAD
             AcidUtils.createOriginalObj(null, fs.getFileStatus(new Path("/a/file"))), null, true,
-            new ArrayList<Long>(), true, null, null));
-=======
-            fs.getFileStatus(new Path("/a/file")), null, true,
             new ArrayList<AcidInputFormat.DeltaMetaData>(), true, null, null));
->>>>>>> b91bf072
     OrcSplit result = splitter.createSplit(0, 200, null);
     assertEquals(0, result.getStart());
     assertEquals(200, result.getLength());
@@ -986,13 +981,8 @@
     OrcInputFormat.Context context = new OrcInputFormat.Context(conf);
     OrcInputFormat.SplitGenerator splitter =
         new OrcInputFormat.SplitGenerator(new OrcInputFormat.SplitInfo(context, fs,
-<<<<<<< HEAD
             AcidUtils.createOriginalObj(null, fs.getFileStatus(new Path("/a/file"))), null, true,
-            new ArrayList<Long>(), true, null, null));
-=======
-            fs.getFileStatus(new Path("/a/file")), null, true,
             new ArrayList<AcidInputFormat.DeltaMetaData>(), true, null, null));
->>>>>>> b91bf072
     List<OrcSplit> results = splitter.call();
     OrcSplit result = results.get(0);
     assertEquals(3, result.getStart());
@@ -1014,13 +1004,8 @@
     conf.setInt(OrcInputFormat.MAX_SPLIT_SIZE, 0);
     context = new OrcInputFormat.Context(conf);
     splitter = new OrcInputFormat.SplitGenerator(new OrcInputFormat.SplitInfo(context, fs,
-<<<<<<< HEAD
       AcidUtils.createOriginalObj(null, fs.getFileStatus(new Path("/a/file"))), null, true,
-        new ArrayList<Long>(), true, null, null));
-=======
-      fs.getFileStatus(new Path("/a/file")), null, true, new ArrayList<AcidInputFormat.DeltaMetaData>(),
-        true, null, null));
->>>>>>> b91bf072
+        new ArrayList<AcidInputFormat.DeltaMetaData>(), true, null, null));
     results = splitter.call();
     for(int i=0; i < stripeSizes.length; ++i) {
       assertEquals("checking stripe " + i + " size",
